# python-verisure

A python3 module for reading and changing status of verisure devices through verisure
app API.

## Legal Disclaimer

This software is not affiliated with Verisure Holding AB and the developers take no
legal responsibility for the functionality or security of your Verisure Alarms and
devices.

## Version History

```txt
<<<<<<< HEAD
2.6.5 Enable trust
=======
2.6.5 Add logging
>>>>>>> 637c9b70
2.6.4 Handle "SYS_00004" response again (was removed in 2.6.3)
2.6.3 Differentiate response errors
2.6.2 Fix request wrapper
2.6.1 Move to automation subdomain
2.6.0 Add Get Firmware Version
2.5.6 Fix docstring, cookie lasts 15 minutes
2.5.5 Solved bug during response error except using CLI
2.5.4 Add possibility to set giid to all queries, refactoring and resolve lint warnings
2.5.3 Refactor login
2.5.2 Fix XBN Database is not activated
2.5.1 Update CLI, split cookie login to separate function, rename mfa functions
2.5.0 Add MFA login
2.4.1 Add download_image
2.4.0 Add camera support
2.3.0 Add event-log command
2.2.0 Add set-autolock-enabled command
2.1.2 Installation instructions for m-api branch
2.1.1 Cleaned up readme
2.1.0 Add door-lock-configuration command
2.0.0 Move to GraphQL API, major changes
1.0.0 Move to app-API, major changes
```

## Installation

```sh
pip install vsure
```

or 

```sh
pip install git+https://github.com/persandstrom/python-verisure.git@version-2
```

## Usage

```py
# example_usage.py

import verisure

USERNAME = "example@domain.org"
PASSWORD = "MySuperSecretP@ssword"

session = verisure.Session(USERNAME, PASSWORD)

# Login without Multifactor Authentication
installations = session.login()
# Or with Multicator Authentication, check your phone and mailbox
session.request_mfa()
installations = session.validate_mfa(input("code:"))

# Get the `giid` for your installation
giids = {
  inst['alias']: inst['giid']
  for inst in installations['data']['account']['installations']
}
print(giids)
# {'MY STREET': '123456789000'}

# Set the giid
session.set_giid(giids["MY STREET"])
```

### Read alarm status (py)

```py
arm_state = session.request(session.arm_state())
```

output

```json
{
    "data": {
        "installation": {
            "armState": {
                "type": null,
                "statusType": "DISARMED",
                "date": "2020-03-11T21:04:40.000Z",
                "name": "Alex Poe",
                "changedVia": "CODE",
                "__typename": "ArmState"
            },
            "__typename": "Installation"
        }
    }
}
```

### Read status from alarm and door-window (py)

```py
output = session.request(session.arm_state(), session.door_window())
```

output

```json
[
    {
        "data": {
            "installation": {
                "armState": {
                    "type": null,
                    "statusType": "DISARMED",
                    "date": "2022-01-01T00:00:00.000Z",
                    "name": "Alex Poe",
                    "changedVia": "CODE",
                    "__typename": "ArmState"
                },
                "__typename": "Installation"
            }
        }
    },
    {
        "data": {
            "installation": {
                "doorWindows": [
                    {
                        "device": {
                            "deviceLabel": "ABCD EFGH",
                            "__typename": "Device"
                        },
                        "type": null,
                        "area": "Front Door",
                        "state": "CLOSE",
                        "wired": false,
                        "reportTime": "2022-01-01T00:00:00.000Z",
                        "__typename": "DoorWindow"
                    },
                    {
                        "device": {
                            "deviceLabel": "IJKL MNOP",
                            "__typename": "Device"
                        },
                        "type": null,
                        "area": "Back Door",
                        "state": "CLOSE",
                        "wired": false,
                        "reportTime": "2022-01-01T00:00:00.000Z",
                        "__typename": "DoorWindow"
                    }
                ],
                "__typename": "Installation"
            }
        }
    }
]
```

## Command line usage

```txt
Usage: python -m verisure [OPTIONS] USERNAME PASSWORD

  Read and change status of verisure devices through verisure app API

Options:
  -i, --installation INTEGER      Installation number
  -c, --cookie TEXT               File to store cookie in
  --mfa                           Login using MFA
  --arm-away CODE                 Set arm status away
  --arm-home CODE                 Set arm state home
  --arm-state                     Read arm state
  --broadband                     Get broadband status
  --camera-capture <DEVICELABEL REQUESTID>...
                                  Capture a new image from a camera
  --camera-get-request-id DEVICELABEL
                                  Get requestId for camera_capture
  --cameras                       Get cameras state
  --cameras-image-series          Get the cameras image series
  --cameras-last-image            Get cameras last image
  --capability                    Get capability
  --charge-sms                    Charge SMS
  --climate                       Get climate
  --disarm CODE                   Disarm alarm
  --door-lock <DEVICELABEL CODE>...
                                  Lock door
  --door-lock-configuration DEVICELABEL
                                  Get door lock configuration
  --door-unlock <DEVICELABEL CODE>...
                                  Unlock door
  --door-window                   Read status of door and window sensors
  --event-log                     Read event log
  --fetch-all-installations       Fetch installations
  --firmware                      Get firmware information
  --guardian-sos                  Guardian SOS
  --is-guardian-activated         Is guardian activated
  --permissions                   Permissions
  --poll-arm-state <TRANSACTIONID FUTURESTATE>...
                                  Poll arm state
  --poll-lock-state <TRANSACTIONID DEVICELABEL FUTURESTATE>...
                                  Poll lock state
  --remaining-sms                 Get remaing number of SMS
  --set-autolock-enabled <DEVICELABEL BOOLEAN>...
                                  Enable or disable autolock
  --set-smartplug <DEVICELABEL BOOLEAN>...
                                  Set state of smart plug
  --smart-button                  Get smart button state
  --smart-lock                    Get smart lock state
  --smartplug DEVICELABEL         Read status of a single smart plug
  --smartplugs                    Read status of all smart plugs
  --user-trackings                Read user tracking status
  --help                          Show this message and exit.
```

### Read alarm status (cli)

```sh
vsure user@example.com mypassword --arm-state
```

The output is the same as above [Read alarm status (py)](#read-alarm-status-py)

```json
{
    "data": {
        "installation": {
            "armState": {
                "type": null,
                "statusType": "DISARMED",
                "date": "2020-03-11T21:04:40.000Z",
                "name": "Alex Poe",
                "changedVia": "CODE",
                "__typename": "ArmState"
            },
            "__typename": "Installation"
        }
    }
}
```

### Read status from alarm and door-window (cli)

```sh
vsure user@example.com mypassword --arm-state --door-window
```<|MERGE_RESOLUTION|>--- conflicted
+++ resolved
@@ -12,11 +12,8 @@
 ## Version History
 
 ```txt
-<<<<<<< HEAD
-2.6.5 Enable trust
-=======
+2.6.6 Enable trust
 2.6.5 Add logging
->>>>>>> 637c9b70
 2.6.4 Handle "SYS_00004" response again (was removed in 2.6.3)
 2.6.3 Differentiate response errors
 2.6.2 Fix request wrapper
